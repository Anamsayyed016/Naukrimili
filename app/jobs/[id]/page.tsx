--- conflicted
+++ resolved
@@ -174,18 +174,10 @@
           <div className="prose max-w-none mb-10" dangerouslySetInnerHTML={{ __html: job.description }} />
 
           <div className="flex gap-3 pt-6 border-t border-gray-200">
-<<<<<<< HEAD
-            {job.id.toString().startsWith('ext-') ? (
-              <a 
-                href={job.applyUrl || `/jobs/external/${job.id}`}
-                target="_blank"
-                rel="noopener noreferrer"
-=======
             {job.source !== 'manual' ? (
               // External job - route to external application page
               <Link 
                 href={`/jobs/${job.id}/external`}
->>>>>>> a11bec3f
                 className="px-6 py-3 bg-green-600 text-white rounded-lg hover:bg-green-700 transition-colors duration-200 font-medium flex items-center gap-2"
               >
                 <svg className="w-5 h-5" fill="none" stroke="currentColor" viewBox="0 0 24 24">
