﻿"use client";

import { useState, useEffect, useCallback } from "react";
import { Card, CardContent, CardHeader, CardTitle } from "@/components/ui/card";
import { Button } from "@/components/ui/button";
import { Input } from "@/components/ui/input";
import { Badge } from "@/components/ui/badge";
import { 
  Search, 
  Filter, 
  MapPin, 
  Briefcase, 
  Clock, 
  DollarSign,
  Heart,
  Bookmark,
  Star,
  Building2,
  Calendar,
  ArrowRight,
  X,
  SlidersHorizontal,
  TrendingUp,
  Users,
  ChevronDown,
  Sparkles,
  Navigation,
  Loader2,
  AlertCircle,
  Globe,
  Target,
  Map
} from "lucide-react";
import { Select, SelectContent, SelectItem, SelectTrigger, SelectValue } from "@/components/ui/select";
import { Checkbox } from "@/components/ui/checkbox";
import { Label } from "@/components/ui/label";
import { Slider } from "@/components/ui/slider";
import Link from "next/link";
import AuthGuard from "@/components/auth/AuthGuard";
import { useResponsive } from "@/components/ui/use-mobile";
import { getSmartLocation, isMobileDevice } from "@/lib/mobile-geolocation";

interface Job {
  id: string;
  title: string;
  company: string;
  location: string;
  jobType: string;
  experienceLevel: string;
  salary?: string;
  isRemote: boolean;
  isHybrid: boolean;
  isUrgent: boolean;
  isFeatured: boolean;
  createdAt: string;
  description: string;
  skills: string[];
  distance?: number | null;
  _count: {
    applications: number;
    bookmarks: number;
  };
}

export default function JobsPage() {
  const { isMobile, isTablet, isDesktop } = useResponsive();
  const [jobs, setJobs] = useState<Job[]>([]);
  const [loading, setLoading] = useState(true);
  const [showAdvancedFilters, setShowAdvancedFilters] = useState(true);

  // Auto-hide filters on mobile by default
  useEffect(() => {
    if (isMobile) {
      setShowAdvancedFilters(false);
    } else {
      setShowAdvancedFilters(true);
    }
  }, [isMobile]);
  const [filters, setFilters] = useState({
    query: '',
    location: '',
    jobType: 'all',
    experienceLevel: 'all',
    isRemote: false,
    salaryMin: '',
    salaryMax: ''
  });
  
  // Geolocation state
  const [userLocation, setUserLocation] = useState<{
    lat: number;
    lng: number;
    city: string;
    country: string;
  } | null>(null);
  const [isDetectingLocation, setIsDetectingLocation] = useState(false);
  const [locationError, setLocationError] = useState<string | null>(null);
  const [searchRadius, setSearchRadius] = useState(25);
  const [sortByDistance, setSortByDistance] = useState(false);
  const [showLocationFilters, setShowLocationFilters] = useState(false);
  const [dynamicConstants, setDynamicConstants] = useState({
    jobTypes: [],
    experienceLevels: [],
    sectors: [],
    skills: [],
    locations: []
  });
  const [bookmarkedJobs, setBookmarkedJobs] = useState<string[]>([]);
  const [currentPage, setCurrentPage] = useState(1);
  const [totalPages, setTotalPages] = useState(1);

  useEffect(() => {
    fetchDynamicConstants();
    fetchJobs();
    fetchBookmarks();
  }, [currentPage, filters]);

  const fetchDynamicConstants = async () => {
    try {
      const response = await fetch('/api/jobs/constants');
      if (response.ok) {
        const data = await response.json();
        if (data.success) {
          setDynamicConstants(data.data);
        }
      }
    } catch (error) {
      console.error('Error fetching dynamic constants:', error);
    }
  };

  const fetchJobs = async () => {
    try {
      setLoading(true);
      const params = new URLSearchParams({
        page: currentPage.toString(),
        limit: '12',
        ...(filters.query && { query: filters.query }),
        ...(filters.location && { location: filters.location }),
        ...(filters.jobType !== 'all' && { jobType: filters.jobType }),
        ...(filters.experienceLevel !== 'all' && { experienceLevel: filters.experienceLevel }),
        ...(filters.isRemote && { isRemote: 'true' }),
        ...(filters.salaryMin && { salaryMin: filters.salaryMin }),
        ...(filters.salaryMax && { salaryMax: filters.salaryMax }),
        // Add geolocation parameters
        ...(userLocation && { lat: userLocation.lat.toString() }),
        ...(userLocation && { lng: userLocation.lng.toString() }),
        ...(searchRadius && { radius: searchRadius.toString() }),
        ...(sortByDistance && { sortByDistance: 'true' }),
        ...(sortByDistance && { includeDistance: 'true' })
      });

      const response = await fetch(`/api/jobs/unified?${params}&includeExternal=true`);
      if (!response.ok) throw new Error('Failed to fetch jobs');

      const data = await response.json();
      if (data.success) {
        setJobs(data.jobs);
        setTotalPages(data.pagination.totalPages);
      }
    } catch (error) {
      console.error('Error fetching jobs:', error);
    } finally {
      setLoading(false);
    }
  };

  const fetchBookmarks = async () => {
    try {
      const response = await fetch('/api/jobs/bookmarks');
      if (response.ok) {
        const data = await response.json();
        if (data.success) {
          setBookmarkedJobs(data.data.map((bookmark: any) => bookmark.job_id));
        }
      }
    } catch (error) {
      console.error('Error fetching bookmarks:', error);
    }
  };

  const handleBookmark = async (jobId: string) => {
    try {
      const isBookmarked = bookmarkedJobs.includes(jobId);
      
      const response = await fetch('/api/jobs/bookmarks', {
        method: isBookmarked ? 'DELETE' : 'POST',
        headers: { 'Content-Type': 'application/json' },
        body: JSON.stringify({ jobId })
      });

      if (response.ok) {
        if (isBookmarked) {
          setBookmarkedJobs(prev => prev.filter(id => id !== jobId));
        } else {
          setBookmarkedJobs(prev => [...prev, jobId]);
        }
      }
    } catch (error) {
      console.error('Error toggling bookmark:', error);
    }
  };

  const handleSearch = () => {
    setCurrentPage(1);
    fetchJobs();
  };

  const clearFilters = () => {
    setFilters({
      query: '',
      location: '',
      jobType: 'all',
      experienceLevel: 'all',
      isRemote: false,
      salaryMin: '',
      salaryMax: ''
    });
    setUserLocation(null);
    setSearchRadius(25);
    setSortByDistance(false);
    setLocationError(null);
  };

  // Geolocation functions
  const detectCurrentLocation = useCallback(async () => {
    try {
      setIsDetectingLocation(true);
      setLocationError(null);
      
      const result = await getSmartLocation();
      
      if (result.success && result.coordinates) {
        setUserLocation({
          lat: result.coordinates.lat,
          lng: result.coordinates.lng,
          city: result.city || 'Current Location',
          country: result.country || 'Unknown'
        });
        setFilters(prev => ({ ...prev, location: result.city || 'Current Location' }));
        console.log('✅ Location detected:', result);
      } else {
        setLocationError(result.error || 'Failed to detect location');
        console.warn('❌ Location detection failed:', result.error);
      }
    } catch (error) {
      console.error('Location detection error:', error);
      setLocationError('An unexpected error occurred while detecting location');
    } finally {
      setIsDetectingLocation(false);
    }
  }, []);

  // Popular locations for top 4 countries
  const popularLocations = [
    // USA
    { name: 'New York', country: 'USA', flag: '🇺🇸', jobCount: 2150, lat: 40.7128, lng: -74.0060 },
    { name: 'San Francisco', country: 'USA', flag: '🇺🇸', jobCount: 1890, lat: 37.7749, lng: -122.4194 },
    { name: 'Los Angeles', country: 'USA', flag: '🇺🇸', jobCount: 1650, lat: 34.0522, lng: -118.2437 },
    { name: 'Chicago', country: 'USA', flag: '🇺🇸', jobCount: 1420, lat: 41.8781, lng: -87.6298 },
    { name: 'Seattle', country: 'USA', flag: '🇺🇸', jobCount: 1280, lat: 47.6062, lng: -122.3321 },
    
    // UAE
    { name: 'Dubai', country: 'UAE', flag: '🇦🇪', jobCount: 1850, lat: 25.2048, lng: 55.2708 },
    { name: 'Abu Dhabi', country: 'UAE', flag: '🇦🇪', jobCount: 1200, lat: 24.2992, lng: 54.3773 },
    { name: 'Sharjah', country: 'UAE', flag: '🇦🇪', jobCount: 650, lat: 25.3573, lng: 55.4033 },
    
    // UK
    { name: 'London', country: 'UK', flag: '🇬🇧', jobCount: 1950, lat: 51.5074, lng: -0.1278 },
    { name: 'Manchester', country: 'UK', flag: '🇬🇧', jobCount: 850, lat: 53.4808, lng: -2.2426 },
    { name: 'Birmingham', country: 'UK', flag: '🇬🇧', jobCount: 720, lat: 52.4862, lng: -1.8904 },
    { name: 'Edinburgh', country: 'UK', flag: '🇬🇧', jobCount: 580, lat: 55.9533, lng: -3.1883 },
    
    // India
    { name: 'Mumbai', country: 'India', flag: '🇮🇳', jobCount: 2250, lat: 19.0760, lng: 72.8777 },
    { name: 'Bangalore', country: 'India', flag: '🇮🇳', jobCount: 1980, lat: 12.9716, lng: 77.5946 },
    { name: 'Delhi', country: 'India', flag: '🇮🇳', jobCount: 1890, lat: 28.7041, lng: 77.1025 },
    { name: 'Hyderabad', country: 'India', flag: '🇮🇳', jobCount: 1650, lat: 17.3850, lng: 78.4867 },
    { name: 'Chennai', country: 'India', flag: '🇮🇳', jobCount: 1520, lat: 13.0827, lng: 80.2707 },
    { name: 'Pune', country: 'India', flag: '🇮🇳', jobCount: 1480, lat: 18.5204, lng: 73.8567 },
    { name: 'Kolkata', country: 'India', flag: '🇮🇳', jobCount: 1420, lat: 22.5726, lng: 88.3639 },
    { name: 'Ahmedabad', country: 'India', flag: '🇮🇳', jobCount: 1380, lat: 23.0225, lng: 72.5714 }
  ];

  const handleLocationSelect = useCallback((location: typeof popularLocations[0]) => {
    setUserLocation({
      lat: location.lat,
      lng: location.lng,
      city: location.name,
      country: location.country
    });
    setFilters(prev => ({ ...prev, location: location.name }));
    setLocationError(null);
  }, []);

  const getStatusBadge = (job: Job) => {
    if (job.isFeatured) return <Badge className="bg-purple-100 text-purple-800 border-2 border-purple-200 font-bold">Featured</Badge>;
    if (job.isUrgent) return <Badge className="bg-red-100 text-red-800 border-2 border-red-200 font-bold">Urgent</Badge>;
    return null;
  };

  const getExperienceColor = (level: string) => {
    switch (level) {
      case 'entry': return 'bg-blue-100 text-blue-800 border-2 border-blue-200';
      case 'mid': return 'bg-yellow-100 text-yellow-800 border-2 border-yellow-200';
      case 'senior': return 'bg-orange-100 text-orange-800 border-2 border-orange-200';
      case 'lead': return 'bg-purple-100 text-purple-800 border-2 border-purple-200';
      case 'executive': return 'bg-red-100 text-red-800 border-2 border-red-200';
      default: return 'bg-gray-100 text-gray-800 border-2 border-gray-200';
    }
  };

  return (
    <AuthGuard allowedRoles={['jobseeker']}>
      <div className="min-h-screen bg-gradient-to-br from-blue-50 via-white to-indigo-50">
        {/* Hero Section */}
        <div className="relative overflow-hidden bg-gradient-to-r from-blue-600 via-purple-600 to-indigo-700">
          <div className="absolute inset-0 bg-black/10"></div>
          <div className="relative container mx-auto px-4 py-12 sm:py-16 lg:py-20">
            <div className="text-center max-w-4xl mx-auto">
              <h1 className="text-4xl sm:text-5xl lg:text-6xl font-bold text-white mb-4 sm:mb-6">
                Find Your Dream Job
              </h1>
              <p className="text-lg sm:text-xl text-blue-100 mb-8 sm:mb-12 max-w-2xl mx-auto">
                Discover opportunities from top companies worldwide with our AI-powered job matching platform
              </p>
              
              {/* Enhanced Search Bar with Geolocation */}
              <div className="max-w-4xl mx-auto">
                <div className="bg-white rounded-2xl shadow-2xl border-2 border-gray-200 p-3 sm:p-4">
                  <div className="flex flex-col sm:flex-row gap-3 sm:gap-4">
                    <div className="flex-1 relative">
                      <Search className="absolute left-4 top-1/2 transform -translate-y-1/2 w-5 h-5 text-gray-400 z-10" />
                      <input
                        type="text"
                        placeholder="Job title, keywords, or company"
                        value={filters.query}
                        onChange={(e) => setFilters(prev => ({ ...prev, query: e.target.value }))}
                        className="w-full pl-12 pr-4 py-4 sm:py-5 text-gray-900 placeholder-gray-500 bg-gray-50 border-2 border-gray-200 focus:ring-4 focus:ring-blue-100 focus:border-blue-500 focus:bg-white focus:outline-none rounded-xl text-base sm:text-lg font-medium transition-all duration-200"
                      />
                    </div>
                    <div className="flex-1 relative">
                      <MapPin className="absolute left-4 top-1/2 transform -translate-y-1/2 w-5 h-5 text-gray-400 z-10" />
                      <input
                        type="text"
                        placeholder="Location or remote"
                        value={filters.location}
                        onChange={(e) => setFilters(prev => ({ ...prev, location: e.target.value }))}
                        className="w-full pl-12 pr-20 py-4 sm:py-5 text-gray-900 placeholder-gray-500 bg-gray-50 border-2 border-gray-200 focus:ring-4 focus:ring-blue-100 focus:border-blue-500 focus:bg-white focus:outline-none rounded-xl text-base sm:text-lg font-medium transition-all duration-200"
                      />
                      <Button
                        type="button"
                        onClick={detectCurrentLocation}
                        disabled={isDetectingLocation}
                        className="absolute right-1 top-1/2 transform -translate-y-1/2 h-8 px-3 bg-blue-600 hover:bg-blue-700 text-white text-xs font-medium rounded-lg transition-all duration-200"
                      >
                        {isDetectingLocation ? (
                          <Loader2 className="w-4 h-4 animate-spin" />
                        ) : (
                          <Navigation className="w-4 h-4" />
                        )}
                      </Button>
                    </div>
                    <Button 
                      onClick={handleSearch} 
                      className="inline-flex items-center justify-center px-8 sm:px-10 py-4 sm:py-5 bg-gradient-to-r from-blue-600 to-purple-600 text-white font-bold rounded-xl hover:from-blue-700 hover:to-purple-700 transition-all duration-300 transform hover:scale-105 shadow-xl hover:shadow-2xl text-base sm:text-lg min-w-[140px]"
                    >
                      <Search className="w-5 h-5 mr-2" />
                      Search Jobs
                    </Button>
                  </div>
                  
                  {/* Location Status and Error Display */}
                  {userLocation && (
                    <div className="mt-3 p-3 bg-green-50 border border-green-200 rounded-lg">
                      <div className="flex items-center justify-between">
                        <div className="flex items-center gap-2">
                          <MapPin className="w-4 h-4 text-green-600" />
                          <span className="text-sm font-medium text-green-800">
                            Location: {userLocation.city}, {userLocation.country}
                          </span>
                        </div>
                        <div className="flex items-center gap-2">
                          <Badge variant="outline" className="text-xs">
                            GPS: {userLocation.lat.toFixed(4)}, {userLocation.lng.toFixed(4)}
                          </Badge>
                          <Button
                            variant="ghost"
                            size="sm"
                            onClick={() => setUserLocation(null)}
                            className="text-green-600 hover:text-green-700 h-6 w-6 p-0"
                          >
                            <X className="w-4 h-4" />
                          </Button>
                        </div>
                      </div>
                    </div>
                  )}
                  
                  {locationError && (
                    <div className="mt-3 p-3 bg-red-50 border border-red-200 rounded-lg">
                      <div className="flex items-center gap-2">
                        <AlertCircle className="w-4 h-4 text-red-600" />
                        <span className="text-sm text-red-700">{locationError}</span>
                      </div>
                    </div>
                  )}
                </div>
              </div>
            </div>
          </div>
        </div>

        <div className="container mx-auto px-4 py-8">
          {/* Advanced Filters */}
          <Card className="mb-8 shadow-xl border-2 border-gray-200 bg-white">
            <CardContent className="p-6">
              <div className="flex flex-col sm:flex-row sm:items-center sm:justify-between mb-6">
                <div className="flex items-center gap-3 mb-3 sm:mb-0">
                  <div className="p-2 bg-blue-100 rounded-lg">
                    <SlidersHorizontal className="w-5 h-5 text-blue-600" />
                  </div>
                  <div>
                    <h3 className="text-xl font-bold text-gray-900">Advanced Filters</h3>
                    <p className="text-sm text-gray-600">Refine your search to find the perfect job</p>
                  </div>
                </div>
                <Button
                  variant="outline"
                  size="lg"
                  onClick={() => setShowAdvancedFilters(!showAdvancedFilters)}
                  className="w-full sm:w-auto border-2 border-gray-300 hover:border-blue-500 hover:bg-blue-50"
                >
                  {showAdvancedFilters ? 'Hide Filters' : 'Show Filters'}
                  <ChevronDown className={`w-4 h-4 ml-2 transition-transform ${showAdvancedFilters ? 'rotate-180' : ''}`} />
                </Button>
              </div>

              {showAdvancedFilters && (
                <div className="space-y-6">
                  {/* Location Filters Section */}
                  <div className="bg-gradient-to-r from-blue-50 to-indigo-50 rounded-xl p-6 border-2 border-blue-200">
                    <div className="flex items-center gap-3 mb-4">
                      <div className="p-2 bg-blue-100 rounded-lg">
                        <Map className="w-5 h-5 text-blue-600" />
                      </div>
                      <div>
                        <h4 className="text-lg font-bold text-gray-900">Location & Distance</h4>
                        <p className="text-sm text-gray-600">Find jobs near you or in specific locations</p>
                      </div>
                    </div>
                    
                    <div className="grid grid-cols-1 lg:grid-cols-2 gap-6">
                      {/* Popular Locations */}
                      <div className="space-y-3">
                        <Label className="text-sm font-semibold text-gray-700">Popular Locations</Label>
                        <div className="grid grid-cols-2 gap-2 max-h-48 overflow-y-auto">
                          {popularLocations.map((location) => (
                            <Button
                              key={`${location.name}-${location.country}`}
                              variant="outline"
                              size="sm"
                              onClick={() => handleLocationSelect(location)}
                              className={`justify-start h-auto p-3 text-left transition-all duration-200 ${
                                userLocation?.city === location.name 
                                  ? 'bg-blue-100 border-blue-500 text-blue-800' 
                                  : 'hover:bg-gray-50 border-gray-300'
                              }`}
                            >
                              <div className="flex items-center gap-2 w-full">
                                <span className="text-lg">{location.flag}</span>
                                <div className="flex-1 min-w-0">
                                  <div className="font-medium text-sm truncate">{location.name}</div>
                                  <div className="text-xs text-gray-500">{location.country}</div>
                                </div>
                                <Badge variant="secondary" className="text-xs">
                                  {location.jobCount}
                                </Badge>
                              </div>
                            </Button>
                          ))}
                        </div>
                      </div>
                      
                      {/* Distance Controls */}
                      <div className="space-y-4">
                        <div className="space-y-3">
                          <Label className="text-sm font-semibold text-gray-700">Search Radius</Label>
                          <div className="space-y-2">
                            <div className="flex items-center justify-between">
                              <span className="text-sm text-gray-600">5 km</span>
                              <span className="text-sm text-gray-600">100 km</span>
                            </div>
                            <Slider
                              value={[searchRadius]}
                              onValueChange={(value) => setSearchRadius(value[0])}
                              max={100}
                              min={5}
                              step={5}
                              className="w-full"
                            />
                            <div className="text-center">
                              <Badge variant="outline" className="text-sm font-medium">
                                {searchRadius} km radius
                              </Badge>
                            </div>
                          </div>
                        </div>
                        
                        <div className="space-y-3">
                          <div className="flex items-center space-x-2">
                            <Checkbox
                              id="sortByDistance"
                              checked={sortByDistance}
                              onCheckedChange={(checked) => setSortByDistance(!!checked)}
                              className="w-4 h-4 border-2 border-gray-400 bg-white data-[state=checked]:bg-blue-600 data-[state=checked]:border-blue-600 data-[state=checked]:text-white"
                            />
                            <Label htmlFor="sortByDistance" className="text-sm font-semibold text-gray-700 cursor-pointer">
                              Sort by distance (closest first)
                            </Label>
                          </div>
                          
                          {userLocation && (
                            <div className="bg-green-50 border border-green-200 rounded-lg p-3">
                              <div className="flex items-center gap-2">
                                <Target className="w-4 h-4 text-green-600" />
                                <span className="text-sm font-medium text-green-800">
                                  Current: {userLocation.city}, {userLocation.country}
                                </span>
                              </div>
                            </div>
                          )}
                        </div>
                      </div>
                    </div>
                  </div>

                  <div className="grid grid-cols-1 sm:grid-cols-2 lg:grid-cols-4 gap-4">
                    <div className="space-y-2">
                      <Label className="text-sm font-semibold text-gray-700">Job Type</Label>
                      <Select value={filters.jobType} onValueChange={(value) => setFilters(prev => ({ ...prev, jobType: value }))}>
                        <SelectTrigger className="h-12 border-2 border-gray-300 bg-white focus:border-blue-500 focus:ring-4 focus:ring-blue-100 text-gray-900 font-medium">
                          <SelectValue placeholder="Select job type" />
                        </SelectTrigger>
                        <SelectContent className="bg-white border-2 border-gray-200 shadow-xl">
                          <SelectItem value="all" className="text-gray-900 hover:bg-blue-50">All Types</SelectItem>
                          <SelectItem value="full-time" className="text-gray-900 hover:bg-blue-50">Full-time</SelectItem>
                          <SelectItem value="part-time" className="text-gray-900 hover:bg-blue-50">Part-time</SelectItem>
                          <SelectItem value="contract" className="text-gray-900 hover:bg-blue-50">Contract</SelectItem>
                          <SelectItem value="internship" className="text-gray-900 hover:bg-blue-50">Internship</SelectItem>
                        </SelectContent>
                      </Select>
                    </div>

                    <div className="space-y-2">
                      <Label className="text-sm font-semibold text-gray-700">Experience Level</Label>
                      <Select value={filters.experienceLevel} onValueChange={(value) => setFilters(prev => ({ ...prev, experienceLevel: value }))}>
                        <SelectTrigger className="h-12 border-2 border-gray-300 bg-white focus:border-blue-500 focus:ring-4 focus:ring-blue-100 text-gray-900 font-medium">
                          <SelectValue placeholder="Select experience" />
                        </SelectTrigger>
                        <SelectContent className="bg-white border-2 border-gray-200 shadow-xl">
                          <SelectItem value="all" className="text-gray-900 hover:bg-blue-50">All Levels</SelectItem>
                          <SelectItem value="entry" className="text-gray-900 hover:bg-blue-50">Entry Level</SelectItem>
                          <SelectItem value="mid" className="text-gray-900 hover:bg-blue-50">Mid Level</SelectItem>
                          <SelectItem value="senior" className="text-gray-900 hover:bg-blue-50">Senior Level</SelectItem>
                          <SelectItem value="lead" className="text-gray-900 hover:bg-blue-50">Lead</SelectItem>
                          <SelectItem value="executive" className="text-gray-900 hover:bg-blue-50">Executive</SelectItem>
                        </SelectContent>
                      </Select>
                    </div>

                    <div className="space-y-2">
                      <Label className="text-sm font-semibold text-gray-700">Min Salary</Label>
                      <Input
                        placeholder="e.g., 50000"
                        value={filters.salaryMin}
                        onChange={(e) => setFilters(prev => ({ ...prev, salaryMin: e.target.value }))}
                        type="number"
                        className="h-12 border-2 border-gray-300 bg-white focus:border-blue-500 focus:ring-4 focus:ring-blue-100 text-gray-900 font-medium"
                      />
                    </div>

                    <div className="space-y-2">
                      <Label className="text-sm font-semibold text-gray-700">Max Salary</Label>
                      <Input
                        placeholder="e.g., 100000"
                        value={filters.salaryMax}
                        onChange={(e) => setFilters(prev => ({ ...prev, salaryMax: e.target.value }))}
                        type="number"
                        className="h-12 border-2 border-gray-300 bg-white focus:border-blue-500 focus:ring-4 focus:ring-blue-100 text-gray-900 font-medium"
                      />
                    </div>
                  </div>

                  <div className="flex flex-col sm:flex-row sm:items-center sm:justify-between gap-4 pt-4 border-t-2 border-gray-100">
                    <div className="flex items-center space-x-3">
                      <Checkbox
                        id="remote"
                        checked={filters.isRemote}
                        onCheckedChange={(checked) => setFilters(prev => ({ ...prev, isRemote: !!checked }))}
                        className="w-5 h-5 border-2 border-gray-400 bg-white data-[state=checked]:bg-blue-600 data-[state=checked]:border-blue-600 data-[state=checked]:text-white"
                      />
                      <Label htmlFor="remote" className="text-sm font-semibold text-gray-700 cursor-pointer">Remote Work Only</Label>
                    </div>
                    
                    <div className="flex flex-col sm:flex-row gap-3">
                      <div className="flex items-center gap-2 px-4 py-2 bg-blue-50 rounded-lg">
                        <TrendingUp className="w-4 h-4 text-blue-600" />
                        <span className="text-sm font-bold text-blue-800">{jobs.length} jobs found</span>
                      </div>
                      <Button 
                        variant="outline" 
                        onClick={clearFilters} 
                        className="w-full sm:w-auto border-2 border-gray-300 hover:border-red-500 hover:bg-red-50 hover:text-red-600"
                      >
                        <X className="h-4 w-4 mr-2" />
                        Clear All Filters
                      </Button>
                    </div>
                  </div>
                </div>
              )}
            </CardContent>
          </Card>

          {/* Jobs Grid */}
          {loading ? (
            <div className="flex flex-col items-center justify-center py-20">
              <div className="relative">
                <div className="animate-spin rounded-full h-20 w-20 border-4 border-blue-200 border-t-blue-600 mb-6"></div>
                <div className="absolute inset-0 animate-ping rounded-full h-20 w-20 border-4 border-blue-300 opacity-20"></div>
              </div>
              <div className="text-center">
                <h3 className="text-xl font-bold text-gray-800 mb-2">Finding the best jobs for you...</h3>
                <p className="text-gray-600">Our AI is analyzing thousands of opportunities</p>
              </div>
            </div>
          ) : jobs.length === 0 ? (
            <div className="text-center py-20">
              <div className="max-w-md mx-auto">
                <div className="w-24 h-24 mx-auto mb-6 bg-gradient-to-br from-blue-100 to-purple-100 rounded-full flex items-center justify-center">
                  <Search className="w-12 h-12 text-blue-600" />
                </div>
                <h3 className="text-2xl font-bold text-gray-800 mb-4">No jobs found</h3>
                <p className="text-gray-600 mb-6">Try adjusting your search criteria or location filters</p>
                <Button 
                  onClick={clearFilters}
                  className="bg-gradient-to-r from-blue-600 to-purple-600 hover:from-blue-700 hover:to-purple-700 text-white px-6 py-3 rounded-xl font-medium"
                >
                  Clear All Filters
                </Button>
              </div>
            </div>
          ) : (
            <div className={`grid gap-8 ${
              isMobile ? 'grid-cols-1' : 
              isTablet ? 'grid-cols-1 sm:grid-cols-2' : 
              'grid-cols-1 sm:grid-cols-2 lg:grid-cols-3 xl:grid-cols-4'
            }`}>
              {jobs.map((job) => (
                <Card key={job.id} className="group hover:shadow-2xl transition-all duration-500 transform hover:-translate-y-2 border-0 bg-white shadow-xl rounded-2xl overflow-hidden">
                  <CardContent className="p-0">
                    {/* Job Header with Gradient */}
                    <div className="relative bg-gradient-to-br from-blue-50 via-white to-purple-50 p-6 border-b border-gray-100">
                      <div className="flex justify-between items-start mb-4">
                        <div className="flex-1 min-w-0">
                          <div className="flex items-center gap-2 mb-3">
                            <h3 className="text-xl font-bold text-gray-900 truncate group-hover:text-blue-600 transition-colors duration-300">
                              {job.title}
                            </h3>
                            {getStatusBadge(job)}
                          </div>
                          <div className="flex items-center gap-2 mb-3">
                            <div className="w-8 h-8 bg-gradient-to-br from-blue-500 to-purple-600 rounded-lg flex items-center justify-center">
                              <Building2 className="h-4 w-4 text-white" />
                            </div>
                            <p className="text-gray-700 font-semibold truncate">{job.company}</p>
                          </div>
                        </div>
                        <Button
                          variant="outline"
                          size="sm"
                          onClick={() => handleBookmark(job.id)}
                          className={`p-3 rounded-xl border-2 hover:scale-110 transition-all duration-300 ${
                            bookmarkedJobs.includes(job.id) 
                              ? 'text-red-500 hover:text-red-600 border-red-200 bg-red-50 shadow-lg' 
                              : 'text-gray-500 hover:text-red-500 border-gray-200 hover:border-red-300 hover:bg-red-50'
                          }`}
                        >
                          <Heart className={`h-5 w-5 ${bookmarkedJobs.includes(job.id) ? 'fill-current' : ''}`} />
                        </Button>
                      </div>
                    </div>

                    {/* Job Details */}
                    <div className="p-6 space-y-4">
                      <div className="space-y-3">
                        <div className="flex flex-wrap items-center gap-3 text-sm">
                          <div className="flex items-center gap-2 px-3 py-2 bg-blue-50 rounded-lg">
                            <MapPin className="h-4 w-4 text-blue-600" />
                            <span className="text-gray-700 font-medium truncate">{job.location}</span>
                            {job.distance !== null && job.distance !== undefined && (
                              <Badge className="ml-2 bg-blue-100 text-blue-700 border-0 text-xs font-bold px-2 py-1">
                                {job.distance.toFixed(1)} km
                              </Badge>
                            )}
                          </div>
                          <div className="flex items-center gap-2 px-3 py-2 bg-green-50 rounded-lg">
                            <Briefcase className="h-4 w-4 text-green-600" />
                            <span className="text-gray-700 font-medium capitalize">{job.jobType}</span>
                          </div>
                        </div>
                        
                        {job.salary && (
                          <div className="flex items-center gap-2 px-3 py-2 bg-gradient-to-r from-green-50 to-emerald-50 rounded-lg border border-green-200">
                            <DollarSign className="h-4 w-4 text-green-600" />
                            <span className="text-green-700 font-bold">{job.salary}</span>
                          </div>
                        )}
                        
                        <div className="flex items-center gap-2 px-3 py-2 bg-gray-50 rounded-lg">
                          <Clock className="h-4 w-4 text-gray-500" />
                          <span className="text-gray-600 text-sm">Posted {new Date(job.createdAt).toLocaleDateString()}</span>
                        </div>
                      </div>

                      <div className="flex flex-wrap items-center gap-2">
                        <Badge className={`${getExperienceColor(job.experienceLevel)} font-bold px-3 py-1 rounded-lg`}>
                          {job.experienceLevel.charAt(0).toUpperCase() + job.experienceLevel.slice(1)}
                        </Badge>
                        {job.isRemote && (
                          <Badge className="bg-gradient-to-r from-green-100 to-emerald-100 text-green-800 border-0 font-bold px-3 py-1 rounded-lg">Remote</Badge>
                        )}
                        {job.isHybrid && (
                          <Badge className="bg-gradient-to-r from-blue-100 to-indigo-100 text-blue-800 border-0 font-bold px-3 py-1 rounded-lg">Hybrid</Badge>
                        )}
                      </div>

                      <p className="text-gray-700 text-sm line-clamp-3 leading-relaxed">
                        {job.description}
                      </p>

                      {job.skills.length > 0 && (
                        <div className="flex flex-wrap gap-2">
                          {job.skills.slice(0, 3).map((skill, index) => (
                            <Badge key={index} variant="outline" className="text-xs font-medium border-2 border-gray-300 bg-gradient-to-r from-gray-50 to-gray-100 text-gray-700 hover:border-blue-400 hover:bg-blue-50 hover:text-blue-700 transition-all duration-300 px-3 py-1 rounded-lg">
                              {skill}
                            </Badge>
                          ))}
                          {job.skills.length > 3 && (
                            <Badge variant="outline" className="text-xs font-medium border-2 border-gray-300 bg-gradient-to-r from-gray-50 to-gray-100 text-gray-700 px-3 py-1 rounded-lg">
                              +{job.skills.length - 3} more
                            </Badge>
                          )}
                        </div>
                      )}
                    </div>

<<<<<<< HEAD
                    <p className="text-gray-700 text-sm mb-4 line-clamp-3 leading-relaxed">
                      {job.description}
                    </p>

                    {job.skills.length > 0 && (
                      <div className="flex flex-wrap gap-1 mb-4">
                        {job.skills.slice(0, 3).map((skill, index) => (
                          <Badge key={index} variant="outline" className="text-xs font-medium border-2 border-gray-300 bg-gray-50 text-gray-700 hover:border-blue-400 hover:bg-blue-50 transition-colors">
                            {skill}
                          </Badge>
                        ))}
                        {job.skills.length > 3 && (
                          <Badge variant="outline" className="text-xs font-medium border-2 border-gray-300 bg-gray-50 text-gray-700">
                            +{job.skills.length - 3} more
                          </Badge>
                        )}
                      </div>
                    )}

                    <div className="flex items-center justify-between pt-4 border-t-2 border-gray-200">
                      <div className="flex items-center gap-1 text-xs text-gray-600 font-medium">
                        <Users className="h-3 w-3" />
                        <span>{job.applicationsCount} applications</span>
=======
                    {/* Job Footer */}
                    <div className="px-6 py-4 bg-gradient-to-r from-gray-50 to-blue-50 border-t border-gray-100">
                      <div className="flex items-center justify-between">
                        <div className="flex items-center gap-2 text-sm text-gray-600">
                          <div className="w-6 h-6 bg-blue-100 rounded-full flex items-center justify-center">
                            <Users className="h-3 w-3 text-blue-600" />
                          </div>
                          <span className="font-semibold">{job._count.applications} applications</span>
                        </div>
                        <Link href={`/jobs/${job.id}`}>
                          <Button 
                            size="sm" 
                            className="bg-gradient-to-r from-blue-600 to-purple-600 hover:from-blue-700 hover:to-purple-700 text-white font-bold px-6 py-2 rounded-xl transition-all duration-300 transform hover:scale-105 shadow-lg hover:shadow-xl"
                          >
                            View Details
                            <ArrowRight className="h-4 w-4 ml-2" />
                          </Button>
                        </Link>
>>>>>>> 4fef7453
                      </div>
                    </div>
                  </CardContent>
                </Card>
              ))}
            </div>
          )}

          {/* Pagination */}
          {totalPages > 1 && (
            <div className="flex justify-center mt-12">
              <div className="flex items-center gap-2 bg-white rounded-xl shadow-xl border-2 border-gray-200 p-3">
                <Button
                  variant="outline"
                  onClick={() => setCurrentPage(prev => Math.max(prev - 1, 1))}
                  disabled={currentPage === 1}
                  className="px-4 py-2 rounded-lg border-2 border-gray-300 hover:bg-blue-50 hover:border-blue-400 disabled:opacity-50 font-medium"
                >
                  Previous
                </Button>
                <div className="flex items-center gap-1">
                  {Array.from({ length: Math.min(5, totalPages) }, (_, i) => {
                    const pageNum = i + 1;
                    return (
                      <Button
                        key={pageNum}
                        variant={currentPage === pageNum ? "default" : "ghost"}
                        onClick={() => setCurrentPage(pageNum)}
                        className={`w-10 h-10 rounded-lg border-2 font-medium ${
                          currentPage === pageNum 
                            ? 'bg-gradient-to-r from-blue-600 to-purple-600 text-white border-blue-600' 
                            : 'border-gray-300 hover:bg-gray-100 hover:border-gray-400'
                        }`}
                      >
                        {pageNum}
                      </Button>
                    );
                  })}
                </div>
                <Button
                  variant="outline"
                  onClick={() => setCurrentPage(prev => Math.min(prev + 1, totalPages))}
                  disabled={currentPage === totalPages}
                  className="px-4 py-2 rounded-lg border-2 border-gray-300 hover:bg-blue-50 hover:border-blue-400 disabled:opacity-50 font-medium"
                >
                  Next
                </Button>
              </div>
            </div>
          )}

          {jobs.length === 0 && !loading && (
            <Card className="mt-8 border-2 border-gray-200 shadow-2xl bg-white">
              <CardContent className="p-12 text-center">
                <div className="relative mb-6">
                  <div className="absolute inset-0 bg-gradient-to-r from-blue-100 to-purple-100 rounded-full blur-3xl opacity-50"></div>
                  <Briefcase className="relative h-20 w-20 text-gray-400 mx-auto" />
                </div>
                <h3 className="text-2xl font-bold text-gray-900 mb-3">No jobs found</h3>
                <p className="text-gray-600 mb-8 max-w-md mx-auto">
                  We couldn't find any jobs matching your criteria. Try adjusting your search filters or browse all available positions.
                </p>
                <div className="flex flex-col sm:flex-row gap-3 justify-center">
                  <Button 
                    onClick={clearFilters}
                    className="bg-gradient-to-r from-blue-600 to-purple-600 hover:from-blue-700 hover:to-purple-700 text-white px-6 py-3 rounded-lg font-medium"
                  >
                    <Sparkles className="w-4 h-4 mr-2" />
                    Clear All Filters
                  </Button>
                  <Button 
                    variant="outline"
                    onClick={() => setShowAdvancedFilters(true)}
                    className="px-6 py-3 rounded-lg font-medium"
                  >
                    <SlidersHorizontal className="w-4 h-4 mr-2" />
                    Adjust Filters
                  </Button>
                </div>
              </CardContent>
            </Card>
          )}
        </div>
      </div>
    </AuthGuard>
  );
}<|MERGE_RESOLUTION|>--- conflicted
+++ resolved
@@ -756,31 +756,6 @@
                       )}
                     </div>
 
-<<<<<<< HEAD
-                    <p className="text-gray-700 text-sm mb-4 line-clamp-3 leading-relaxed">
-                      {job.description}
-                    </p>
-
-                    {job.skills.length > 0 && (
-                      <div className="flex flex-wrap gap-1 mb-4">
-                        {job.skills.slice(0, 3).map((skill, index) => (
-                          <Badge key={index} variant="outline" className="text-xs font-medium border-2 border-gray-300 bg-gray-50 text-gray-700 hover:border-blue-400 hover:bg-blue-50 transition-colors">
-                            {skill}
-                          </Badge>
-                        ))}
-                        {job.skills.length > 3 && (
-                          <Badge variant="outline" className="text-xs font-medium border-2 border-gray-300 bg-gray-50 text-gray-700">
-                            +{job.skills.length - 3} more
-                          </Badge>
-                        )}
-                      </div>
-                    )}
-
-                    <div className="flex items-center justify-between pt-4 border-t-2 border-gray-200">
-                      <div className="flex items-center gap-1 text-xs text-gray-600 font-medium">
-                        <Users className="h-3 w-3" />
-                        <span>{job.applicationsCount} applications</span>
-=======
                     {/* Job Footer */}
                     <div className="px-6 py-4 bg-gradient-to-r from-gray-50 to-blue-50 border-t border-gray-100">
                       <div className="flex items-center justify-between">
@@ -799,7 +774,6 @@
                             <ArrowRight className="h-4 w-4 ml-2" />
                           </Button>
                         </Link>
->>>>>>> 4fef7453
                       </div>
                     </div>
                   </CardContent>
