"use client";

import React, { useState, useEffect } from 'react';
import { useRouter } from 'next/navigation';
import { useSession } from 'next-auth/react';
import { Card, CardContent, CardHeader, CardTitle } from '@/components/ui/card';
import { Button } from '@/components/ui/button';
import { Input } from '@/components/ui/input';
import { Textarea } from '@/components/ui/textarea';
import { Select, SelectContent, SelectItem, SelectTrigger, SelectValue } from '@/components/ui/select';
import { Label } from '@/components/ui/label';
import { Badge } from '@/components/ui/badge';
import { 
  Building2, 
  MapPin, 
  Globe, 
  Users, 
  Calendar,
  ArrowRight,
  CheckCircle,
  Sparkles,
  ArrowLeft,
  Brain,
  Upload,
  Edit,
  Trash2,
  Save,
  Eye,
  Star,
  TrendingUp,
  Target,
  Zap
} from 'lucide-react';
import Link from 'next/link';
import { motion, AnimatePresence } from 'framer-motion';
import { toast } from 'sonner';

interface CompanyFormData {
  name: string;
  description: string;
  website: string;
  location: string;
  industry: string;
  size: string;
  founded: string;
  logo?: string;
  socialLinks?: {
    linkedin?: string;
    twitter?: string;
    facebook?: string;
  };
  benefits?: string[];
  specialties?: string[];
  culture?: string;
  mission?: string;
  vision?: string;
}

const steps = [
  { id: 1, title: 'Basic Info', description: 'Company name and description', icon: Building2 },
  { id: 2, title: 'Details', description: 'Location and industry', icon: MapPin },
  { id: 3, title: 'Culture', description: 'Mission, vision & benefits', icon: Target },
  { id: 4, title: 'Review', description: 'Review and create', icon: Eye }
];

const industries = [
  'Technology', 'Healthcare', 'Finance', 'Education', 'Manufacturing',
  'Retail', 'Consulting', 'Media', 'Real Estate', 'Marketing & Advertising',
  'Transportation & Logistics', 'Energy & Utilities', 'Government & Public Sector',
  'Non-profit & NGO', 'Entertainment & Sports', 'Food & Beverage',
  'Fashion & Apparel', 'Automotive', 'Construction & Engineering',
  'Legal Services', 'Travel & Tourism', 'Agriculture', 'Telecommunications', 'Other'
];

const companySizes = [
  '1-10', '11-50', '51-200', '201-500', '501-1000', '1001-5000', '5001-10000', '10000+'
];

const commonBenefits = [
  'Health Insurance', 'Dental Insurance', 'Vision Insurance', 'Life Insurance',
  '401(k) Matching', 'Paid Time Off', 'Remote Work', 'Flexible Hours',
  'Professional Development', 'Gym Membership', 'Free Meals', 'Stock Options',
  'Transportation Allowance', 'Childcare Support', 'Mental Health Support'
];

const aiSuggestions = {
  description: "AI can help generate a compelling company description based on your industry and mission.",
  benefits: "Based on your industry, here are popular benefits that attract top talent.",
  specialties: "AI can suggest relevant specialties based on your company name and industry."
};

export default function CreateCompanyPage() {
  const router = useRouter();
  const { data: session, status } = useSession();
  const [currentStep, setCurrentStep] = useState(1);
  const [loading, setLoading] = useState(false);
  const [aiGenerating, setAiGenerating] = useState(false);
  const [formData, setFormData] = useState<CompanyFormData>({
    name: '',
    description: '',
    website: '',
    location: '',
    industry: '',
    size: '',
    founded: '',
    socialLinks: {},
    benefits: [],
    specialties: [],
    culture: '',
    mission: '',
    vision: ''
  });

  // Redirect if not authenticated or not an employer
  useEffect(() => {
    if (status === 'loading') return;
    if (status === 'unauthenticated') {
      router.push('/auth/signin?redirect=/employer/company/create');
    } else if (session && session.user.role !== 'employer') {
      router.push('/auth/role-selection');
    }
  }, [status, session, router]);

  const handleInputChange = (field: keyof CompanyFormData, value: string | string[]) => {
    console.log(`Updating field ${field} with value:`, value);
    setFormData(prev => {
      const newData = { ...prev, [field]: value };
      console.log("Updated form data:", newData);
      return newData;
    });
  };

  const handleBenefitToggle = (benefit: string) => {
    setFormData(prev => ({
      ...prev,
      benefits: prev.benefits?.includes(benefit)
        ? prev.benefits.filter(b => b !== benefit)
        : [...(prev.benefits || []), benefit]
    }));
  };

  const handleSpecialtyToggle = (specialty: string) => {
    setFormData(prev => ({
      ...prev,
      specialties: prev.specialties?.includes(specialty)
        ? prev.specialties.filter(s => s !== specialty)
        : [...(prev.specialties || []), specialty]
    }));
  };

  // AI-powered content generation
  const generateAIContent = async (type: 'description' | 'benefits' | 'specialties' | 'mission' | 'vision') => {
    if (!formData.name) {
      toast.error('Please enter company name first');
      return;
    }

    if ((type === 'benefits' || type === 'specialties' || type === 'mission' || type === 'vision') && !formData.industry) {
      toast.error('Please select an industry first for better suggestions');
      return;
    }

    setAiGenerating(true);
    try {
      const response = await fetch('/api/ai/company-suggestions', {
        method: 'POST',
        headers: { 'Content-Type': 'application/json' },
        body: JSON.stringify({
          type,
          companyName: formData.name,
          industry: formData.industry || 'Technology', // Default fallback
          existingData: formData
        })
      });

      if (response.ok) {
        const data = await response.json();
        
        switch (type) {
          case 'description':
            setFormData(prev => ({ ...prev, description: data.suggestion }));
            toast.success('🎉 AI-generated description added!');
            break;
          case 'benefits':
            setFormData(prev => ({ ...prev, benefits: data.suggestions }));
            toast.success('🎉 AI-suggested benefits added!');
            break;
          case 'specialties':
            setFormData(prev => ({ ...prev, specialties: data.suggestions }));
            toast.success('🎉 AI-suggested specialties added!');
            break;
          case 'mission':
            setFormData(prev => ({ ...prev, mission: data.suggestion }));
            toast.success('🎉 AI-generated mission statement added!');
            break;
          case 'vision':
            setFormData(prev => ({ ...prev, vision: data.suggestion }));
            toast.success('🎉 AI-generated vision statement added!');
            break;
        }
      } else {
        const errorData = await response.json();
        toast.error(errorData.error || 'Failed to generate AI content');
      }
    } catch (error) {
      console.error('AI generation error:', error);
      toast.error('Network error: Failed to generate AI content');
    } finally {
      setAiGenerating(false);
    }
  };

  const nextStep = () => {
    if (currentStep < steps.length) {
      // Check if current step is valid before proceeding
      if (!validateStep(currentStep)) {
        toast.error('Please complete all required fields before proceeding', {
          description: 'Fill out all required fields in the current step.',
          duration: 3000,
        });
        return;
      }
      setCurrentStep(currentStep + 1);
    }
  };

  const prevStep = () => {
    if (currentStep > 1) {
      setCurrentStep(currentStep - 1);
    }
  };

  const validateStep = (step: number): boolean => {
    switch (step) {
      case 1:
        return formData.name.trim() !== '' && formData.description.trim() !== '';
      case 2:
        return formData.location.trim() !== '' && formData.industry !== '' && formData.size !== '';
      case 3:
        return true; // Culture step is optional
      case 4:
        return true; // Review step
      default:
        return false;
    }
  };

  const handleSubmit = async () => {
    console.log("=== FORM SUBMISSION STARTED ===");
    console.log("Form data:", formData);
    console.log("Validation step 1:", validateStep(1));
    console.log("Validation step 2:", validateStep(2));
    
    if (!validateStep(1) || !validateStep(2)) {
<<<<<<< HEAD
      console.log("Validation failed - showing error");
      toast.error('Please complete all required fields in steps 1 and 2', {
        description: 'Company name, description, location, industry, and size are required.',
=======
      toast.error("Please complete all required fields in steps 1 and 2", {
        description: "Company name, description, location, industry, and size are required.",
>>>>>>> 7c16f84f
        duration: 5000,
      });
      return;
    }

    console.log("Validation passed - starting API call");
    setLoading(true);
    
    try {
<<<<<<< HEAD
      // Get session token from cookies
=======
      console.log("Form submission started with data:", formData);
      
      // Get the session token from cookies
>>>>>>> 7c16f84f
      const token = document.cookie
        .split("; ")
        .find(row => row.startsWith("next-auth.session-token="))
        ?.split("=")[1];
      
      console.log("Session token found:", !!token);
<<<<<<< HEAD
      console.log("Making API call to /api/company/profile");
=======
>>>>>>> 7c16f84f
      
      const response = await fetch("/api/company/profile", {
        method: "POST",
        headers: {
          "Content-Type": "application/json",
<<<<<<< HEAD
          ...(token && { "Authorization": `Bearer ${token}` }),
=======
          "Authorization": token ? `Bearer ${token}` : "",
>>>>>>> 7c16f84f
        },
        credentials: "include",
        body: JSON.stringify(formData),
      });

<<<<<<< HEAD
      console.log("Response received - Status:", response.status);
      console.log("Response headers:", Object.fromEntries(response.headers.entries()));
      
=======
      console.log("Response status:", response.status);
>>>>>>> 7c16f84f
      const data = await response.json();
      console.log("Response data:", data);

      if (data.success) {
<<<<<<< HEAD
        console.log("Company created successfully - showing success message");
        toast.success('🎉 Company created successfully! You can now start posting jobs.', {
          description: 'Your company profile is ready to attract top talent.',
=======
        console.log("Company created successfully, redirecting...");
        toast.success(" Company created successfully! You can now start posting jobs.", {
          description: "Your company profile is ready to attract top talent.",
>>>>>>> 7c16f84f
          duration: 5000,
        });
        
        console.log("Setting redirect timeout");
        // Redirect to employer dashboard
        setTimeout(() => {
          console.log("Redirecting to /employer/dashboard");
          window.location.href = "/employer/dashboard";
        }, 2000);
      } else {
        console.error("API returned error:", data.error);
        toast.error(`Failed to create company: ${data.error}`);
      }
    } catch (error) {
      console.error("Fetch error occurred:", error);
      console.error("Error details:", {
        name: error.name,
        message: error.message,
        stack: error.stack
      });
      toast.error("Failed to create company. Please try again.");
    } finally {
      console.log("Setting loading to false");
      setLoading(false);
    }
  };
  if (status === 'loading') {
    return (
      <div className="bg-gradient-to-br from-blue-50 to-indigo-100 min-h-[calc(100vh-4rem)] flex items-center justify-center">
        <div className="text-center">
          <div className="animate-spin rounded-full h-12 w-12 border-b-2 border-blue-600 mx-auto mb-4"></div>
          <p className="text-gray-600">Loading company creation form...</p>
        </div>
      </div>
    );
  }

  if (status === 'unauthenticated') {
    return (
      <div className="bg-gradient-to-br from-blue-50 to-indigo-100 min-h-screen flex items-center justify-center">
        <div className="text-center">
          <div className="animate-spin rounded-full h-12 w-12 border-b-2 border-blue-600 mx-auto mb-4"></div>
          <p className="text-gray-600">Redirecting to login...</p>
        </div>
      </div>
    );
  }

  if (session && session.user.role !== 'employer') {
    return (
      <div className="bg-gradient-to-br from-blue-50 to-indigo-100 min-h-screen flex items-center justify-center">
        <div className="text-center">
          <div className="animate-spin rounded-full h-12 w-12 border-b-2 border-blue-600 mx-auto mb-4"></div>
          <p className="text-gray-600">Redirecting to role selection...</p>
        </div>
      </div>
    );
  }

  return (
    <>
      <div id="select-portal" className="fixed inset-0 pointer-events-none z-[9998]" />
      <div className="bg-gradient-to-br from-blue-50 to-indigo-100 min-h-screen py-4 sm:py-8">
      <style jsx global>{`
        [data-radix-popper-content-wrapper] {
          z-index: 9999 !important;
          position: fixed !important;
        }
        [data-radix-select-content] {
          z-index: 9999 !important;
          position: relative !important;
          transform: none !important;
        }
        [data-radix-select-viewport] {
          z-index: 9999 !important;
        }
        [data-radix-select-content] {
          z-index: 9999 !important;
          position: relative !important;
        }
        .select-content {
          z-index: 9999 !important;
        }
        /* Ensure dropdowns are always visible */
        [role="listbox"] {
          z-index: 9999 !important;
        }
        /* Fix for any container overflow issues */
        .overflow-hidden {
          overflow: visible !important;
        }
        /* Ensure proper stacking context */
        .relative {
          z-index: 1;
        }
        /* Force dropdown visibility */
        [data-state="open"] {
          z-index: 9999 !important;
        }
        /* Additional dropdown visibility fixes */
        [data-radix-popper-content-wrapper][data-side="bottom"] {
          z-index: 9999 !important;
          position: fixed !important;
        }
        [data-radix-select-content][data-side="bottom"] {
          z-index: 9999 !important;
        }
        /* Ensure dropdown appears above all other elements */
        .radix-select-content {
          z-index: 9999 !important;
        }
        /* Fix for mobile and tablet visibility */
        @media (max-width: 768px) {
          [data-radix-popper-content-wrapper] {
            z-index: 9999 !important;
            position: fixed !important;
            max-width: calc(100vw - 32px) !important;
          }
        }
        /* Additional specific fixes for Radix Select */
        [data-radix-select-content][data-state="open"] {
          z-index: 9999 !important;
          position: fixed !important;
        }
        [data-radix-select-viewport] {
          z-index: 9999 !important;
        }
        /* Ensure dropdown items are visible */
        [data-radix-select-item] {
          z-index: 9999 !important;
        }
        /* Fix for any parent container clipping */
        .overflow-hidden {
          overflow: visible !important;
        }
        /* Ensure proper stacking context for all dropdown elements */
        [data-radix-popper-content-wrapper],
        [data-radix-select-content],
        [data-radix-select-viewport],
        [data-radix-select-item] {
          z-index: 9999 !important;
        }
      `}</style>
      <div className="container mx-auto px-3 sm:px-4 md:px-6 lg:px-8 max-w-4xl relative" style={{ overflow: 'visible' }}>
        {/* Header */}
        <div className="text-center mb-6 sm:mb-8">
          <Link 
            href="/employer/options" 
            className="inline-flex items-center gap-2 text-blue-600 hover:text-blue-800 mb-3 sm:mb-4 transition-colors text-sm sm:text-base"
          >
            <ArrowLeft className="h-4 w-4" />
            <span className="hidden sm:inline">Back to Employer Options</span>
            <span className="sm:hidden">Back</span>
          </Link>
          <h1 className="text-2xl sm:text-3xl md:text-4xl font-bold text-gray-900 mb-2 px-2">
            Create Your Company Profile
          </h1>
          <p className="text-gray-600 text-base sm:text-lg px-4">
            Build your company's presence and start attracting top talent
          </p>
        </div>

        {/* Enhanced Progress Steps */}
        <div className="mb-6 sm:mb-8 px-2">
          <div className="flex items-center justify-center space-x-1 sm:space-x-2 md:space-x-4 overflow-x-auto">
            {steps.map((step, index) => {
              const StepIcon = step.icon;
              return (
                <div key={step.id} className="flex items-center flex-shrink-0">
                  <div className="flex items-center">
                    <div className={`
                      w-10 h-10 sm:w-12 sm:h-12 md:w-14 md:h-14 rounded-full flex items-center justify-center text-sm font-bold transition-all duration-300 border-2
                      ${currentStep >= step.id 
                        ? 'bg-gradient-to-r from-blue-600 to-purple-600 text-white shadow-xl transform scale-105 sm:scale-110 border-blue-600' 
                        : 'bg-white text-gray-600 border-gray-400 shadow-md'
                      }
                    `}>
                      {currentStep > step.id ? (
                        <CheckCircle className="h-4 w-4 sm:h-5 sm:w-5 md:h-6 md:w-6" />
                      ) : (
                        <StepIcon className="h-3 w-3 sm:h-4 sm:w-4 md:h-5 md:w-5" />
                      )}
                    </div>
                    <div className="ml-2 sm:ml-3 hidden md:block">
                      <p className={`text-sm md:text-base font-bold ${currentStep >= step.id ? 'text-blue-700' : 'text-gray-600'}`}>
                        {step.title}
                      </p>
                      <p className={`text-xs md:text-sm font-medium ${currentStep >= step.id ? 'text-blue-600' : 'text-gray-500'}`}>{step.description}</p>
                    </div>
                  </div>
                  {index < steps.length - 1 && (
                    <div className={`w-4 sm:w-6 md:w-8 lg:w-12 h-1 mx-2 sm:mx-3 md:mx-4 rounded-full ${currentStep > step.id ? 'bg-gradient-to-r from-blue-600 to-purple-600' : 'bg-gray-300'}`} />
                  )}
                </div>
              );
            })}
          </div>
        </div>

        {/* Form Content */}
        <Card className="shadow-2xl border-2 border-gray-200 bg-white/98 backdrop-blur-sm mx-2 sm:mx-0 relative z-10" style={{ overflow: 'visible' }}>
          <CardContent className="p-4 sm:p-6 md:p-8 lg:p-10 relative z-10" style={{ overflow: 'visible' }}>
            <AnimatePresence mode="wait">
              {currentStep === 1 && (
                <motion.div
                  key="step1"
                  initial={{ opacity: 0, x: 20 }}
                  animate={{ opacity: 1, x: 0 }}
                  exit={{ opacity: 0, x: -20 }}
                  transition={{ duration: 0.3 }}
                  className="space-y-6"
                >
                  <div className="text-center mb-6">
                    <div className="p-3 sm:p-4 bg-gradient-to-r from-blue-100 to-indigo-100 rounded-full w-16 h-16 sm:w-20 sm:h-20 mx-auto mb-4 flex items-center justify-center">
                      <Building2 className="h-8 w-8 sm:h-10 sm:w-10 text-blue-600" />
                    </div>
                    <h2 className="text-xl sm:text-2xl font-bold text-gray-900 mb-2">Basic Company Information</h2>
                    <p className="text-gray-600 text-sm sm:text-base">Tell us about your company</p>
                  </div>

                  <div className="space-y-4 sm:space-y-6">
                    <div>
                      <Label htmlFor="name" className="text-sm sm:text-base font-bold text-gray-900">
                        Company Name *
                      </Label>
                      <Input
                        id="name"
                        value={formData.name}
                        onChange={(e) => handleInputChange('name', e.target.value)}
                        placeholder="e.g., TechCorp Solutions"
                        className="mt-1 h-10 sm:h-12 text-sm sm:text-lg bg-white border-2 border-gray-300 text-gray-900 placeholder:text-gray-500 focus:border-blue-500 focus:ring-2 focus:ring-blue-200 rounded-lg shadow-sm"
                        required
                      />
                    </div>

                    <div>
                      <div className="flex flex-col sm:flex-row sm:items-center sm:justify-between mb-3 gap-2">
                        <Label htmlFor="description" className="text-sm sm:text-base font-bold text-gray-900">
                          Company Description *
                        </Label>
                        <Button
                          type="button"
                          variant="outline"
                          size="sm"
                          onClick={() => generateAIContent('description')}
                          disabled={aiGenerating || !formData.name.trim()}
                          className="bg-gradient-to-r from-purple-600 to-blue-600 text-white border-0 hover:from-purple-700 hover:to-blue-700 shadow-lg px-3 sm:px-4 py-2 text-xs sm:text-sm font-medium w-full sm:w-auto"
                        >
                          {aiGenerating ? (
                            <>
                              <div className="animate-spin rounded-full h-3 w-3 sm:h-4 sm:w-4 border-b-2 border-white mr-1 sm:mr-2"></div>
                              <span className="hidden sm:inline">Generating...</span>
                              <span className="sm:hidden">AI Generate</span>
                            </>
                          ) : (
                            <>
                              <Brain className="h-3 w-3 sm:h-4 sm:w-4 mr-1 sm:mr-2" />
                              <span className="hidden sm:inline">AI Generate Description</span>
                              <span className="sm:hidden">AI Generate</span>
                            </>
                          )}
                        </Button>
                      </div>
                      <Textarea
                        id="description"
                        value={formData.description}
                        onChange={(e) => handleInputChange('description', e.target.value)}
                        placeholder="Describe your company, mission, and what makes you unique..."
                        rows={3}
                        className="mt-1 text-sm sm:text-lg bg-white border-2 border-gray-300 text-gray-900 placeholder:text-gray-500 focus:border-blue-500 focus:ring-2 focus:ring-blue-200 rounded-lg shadow-sm"
                        required
                      />
                      <div className="mt-2 p-2 sm:p-3 bg-gradient-to-r from-blue-50 to-purple-50 rounded-lg border border-blue-200">
                        <p className="text-xs sm:text-sm text-blue-700 font-medium">
                          💡 {aiSuggestions.description}
                        </p>
                      </div>
                    </div>

                    <div>
                      <Label htmlFor="website" className="text-sm sm:text-base font-bold text-gray-900">
                        Website
                      </Label>
                      <Input
                        id="website"
                        type="url"
                        value={formData.website}
                        onChange={(e) => handleInputChange('website', e.target.value)}
                        placeholder="https://yourcompany.com"
                        className="mt-1 h-10 sm:h-12 text-sm sm:text-lg border-2 border-gray-300 focus:border-blue-500 focus:ring-2 focus:ring-blue-200 rounded-lg shadow-sm"
                      />
                    </div>
                  </div>
                </motion.div>
              )}

              {currentStep === 2 && (
                <motion.div
                  key="step2"
                  initial={{ opacity: 0, x: 20 }}
                  animate={{ opacity: 1, x: 0 }}
                  exit={{ opacity: 0, x: -20 }}
                  transition={{ duration: 0.3 }}
                  className="space-y-6"
                >
                  <div className="text-center mb-6">
                    <div className="p-3 sm:p-4 bg-gradient-to-r from-blue-100 to-indigo-100 rounded-full w-16 h-16 sm:w-20 sm:h-20 mx-auto mb-4 flex items-center justify-center">
                      <MapPin className="h-8 w-8 sm:h-10 sm:w-10 text-blue-600" />
                    </div>
                    <h2 className="text-xl sm:text-2xl font-bold text-gray-900 mb-2">Company Details</h2>
                    <p className="text-gray-600 text-sm sm:text-base">Help job seekers find you</p>
                  </div>

                  <div className="grid grid-cols-1 lg:grid-cols-2 gap-6 lg:gap-8">
                    <div className="space-y-6">
                      <div className="relative">
                        <Label htmlFor="location" className="text-sm sm:text-base font-bold text-gray-900 mb-2 block">
                          Location *
                        </Label>
                        <Input
                          id="location"
                          value={formData.location}
                          onChange={(e) => handleInputChange('location', e.target.value)}
                          placeholder="e.g., Bangalore, India"
                          className="h-12 text-base border-2 border-gray-300 focus:border-blue-500 focus:ring-4 focus:ring-blue-100 rounded-xl shadow-sm transition-all duration-200"
                          required
                        />
                      </div>

                      <div className="relative">
                        <Label htmlFor="industry" className="text-sm sm:text-base font-bold text-gray-900 mb-2 block">
                          Industry *
                        </Label>
                        <Select value={formData.industry} onValueChange={(value) => handleInputChange('industry', value)}>
                          <SelectTrigger className="h-12 text-base border-2 border-gray-300 focus:border-blue-500 focus:ring-4 focus:ring-blue-100 rounded-xl shadow-sm transition-all duration-200">
                            <SelectValue placeholder="Select your industry" />
                          </SelectTrigger>
                          <SelectContent 
                            className="max-h-60 overflow-y-auto z-[9999] bg-white border border-gray-200 rounded-xl shadow-xl"
                            position="popper"
                            sideOffset={8}
                            align="start"
                            avoidCollisions={true}
                            collisionPadding={16}
                            side="bottom"
                            sticky="always"
                          >
                            {industries.map((industry) => (
                              <SelectItem 
                                key={industry} 
                                value={industry}
                                className="py-3 px-4 text-base hover:bg-blue-50 focus:bg-blue-100 cursor-pointer transition-colors duration-150"
                              >
                                <div className="flex items-center gap-3">
                                  <Building2 className="h-4 w-4 text-blue-600" />
                                  <span className="font-medium">{industry}</span>
                                </div>
                              </SelectItem>
                            ))}
                          </SelectContent>
                        </Select>
                      </div>
                    </div>

                    <div className="space-y-6">
                      <div className="relative">
                        <Label htmlFor="size" className="text-sm sm:text-base font-bold text-gray-900 mb-2 block">
                          Company Size *
                        </Label>
                        <Select value={formData.size} onValueChange={(value) => handleInputChange('size', value)}>
                          <SelectTrigger className="h-12 text-base border-2 border-gray-300 focus:border-blue-500 focus:ring-4 focus:ring-blue-100 rounded-xl shadow-sm transition-all duration-200">
                            <SelectValue placeholder="Select company size" />
                          </SelectTrigger>
                          <SelectContent 
                            className="max-h-60 overflow-y-auto z-[9999] bg-white border border-gray-200 rounded-xl shadow-xl"
                            position="popper"
                            sideOffset={8}
                            align="start"
                            avoidCollisions={true}
                            collisionPadding={16}
                            side="bottom"
                            sticky="always"
                          >
                            {companySizes.map((size) => (
                              <SelectItem 
                                key={size} 
                                value={size}
                                className="py-3 px-4 text-base hover:bg-blue-50 focus:bg-blue-100 cursor-pointer transition-colors duration-150"
                              >
                                <div className="flex items-center gap-3">
                                  <Users className="h-4 w-4 text-green-600" />
                                  <span className="font-medium">{size} employees</span>
                                </div>
                              </SelectItem>
                            ))}
                          </SelectContent>
                        </Select>
                      </div>

                      <div className="relative">
                        <Label htmlFor="founded" className="text-sm sm:text-base font-bold text-gray-900 mb-2 block">
                          Founded Year
                        </Label>
                        <Input
                          id="founded"
                          type="number"
                          value={formData.founded}
                          onChange={(e) => handleInputChange('founded', e.target.value)}
                          placeholder="e.g., 2020"
                          min="1900"
                          max={new Date().getFullYear()}
                          className="h-12 text-base border-2 border-gray-300 focus:border-blue-500 focus:ring-4 focus:ring-blue-100 rounded-xl shadow-sm transition-all duration-200"
                        />
                      </div>
                    </div>
                  </div>
                </motion.div>
              )}

              {currentStep === 3 && (
                <motion.div
                  key="step3"
                  initial={{ opacity: 0, x: 20 }}
                  animate={{ opacity: 1, x: 0 }}
                  exit={{ opacity: 0, x: -20 }}
                  transition={{ duration: 0.3 }}
                  className="space-y-6"
                >
                  <div className="text-center mb-6">
                    <div className="p-3 sm:p-4 bg-gradient-to-r from-purple-100 to-pink-100 rounded-full w-16 h-16 sm:w-20 sm:h-20 mx-auto mb-4 flex items-center justify-center">
                      <Target className="h-8 w-8 sm:h-10 sm:w-10 text-purple-600" />
                    </div>
                    <h2 className="text-xl sm:text-2xl font-bold text-gray-900 mb-2">Company Culture & Values</h2>
                    <p className="text-gray-600 text-sm sm:text-base">Showcase what makes your company special</p>
                  </div>

                  <div className="space-y-8">
                    {/* Mission & Vision */}
                    <div className="grid grid-cols-1 lg:grid-cols-2 gap-8">
                      <div className="space-y-4">
                        <div className="flex flex-col sm:flex-row sm:items-center sm:justify-between gap-3">
                          <Label htmlFor="mission" className="text-base font-bold text-gray-900">
                            Mission Statement
                          </Label>
                          <Button
                            type="button"
                            variant="outline"
                            size="sm"
                            onClick={() => generateAIContent('mission')}
                            disabled={aiGenerating || !formData.name.trim() || !formData.industry}
                            className="bg-gradient-to-r from-purple-600 to-blue-600 text-white border-0 hover:from-purple-700 hover:to-blue-700 shadow-lg px-4 py-2 text-sm font-medium w-full sm:w-auto transition-all duration-200 hover:shadow-xl"
                          >
                            {aiGenerating ? (
                              <>
                                <div className="animate-spin rounded-full h-4 w-4 border-b-2 border-white mr-2"></div>
                                <span className="hidden sm:inline">Generating...</span>
                                <span className="sm:hidden">AI Generate</span>
                              </>
                            ) : (
                              <>
                                <Brain className="h-4 w-4 mr-2" />
                                <span className="hidden sm:inline">AI Generate Mission</span>
                                <span className="sm:hidden">AI Generate</span>
                              </>
                            )}
                          </Button>
                        </div>
                        <Textarea
                          id="mission"
                          value={formData.mission || ''}
                          onChange={(e) => handleInputChange('mission', e.target.value)}
                          placeholder="What is your company's purpose?"
                          rows={4}
                          className="text-base border-2 border-gray-300 focus:border-purple-500 focus:ring-4 focus:ring-purple-100 rounded-xl shadow-sm transition-all duration-200 resize-none"
                        />
                      </div>
                      <div className="space-y-4">
                        <div className="flex flex-col sm:flex-row sm:items-center sm:justify-between gap-3">
                          <Label htmlFor="vision" className="text-base font-bold text-gray-900">
                            Vision Statement
                          </Label>
                          <Button
                            type="button"
                            variant="outline"
                            size="sm"
                            onClick={() => generateAIContent('vision')}
                            disabled={aiGenerating || !formData.name.trim() || !formData.industry}
                            className="bg-gradient-to-r from-purple-600 to-blue-600 text-white border-0 hover:from-purple-700 hover:to-blue-700 shadow-lg px-4 py-2 text-sm font-medium w-full sm:w-auto transition-all duration-200 hover:shadow-xl"
                          >
                            {aiGenerating ? (
                              <>
                                <div className="animate-spin rounded-full h-4 w-4 border-b-2 border-white mr-2"></div>
                                <span className="hidden sm:inline">Generating...</span>
                                <span className="sm:hidden">AI Generate</span>
                              </>
                            ) : (
                              <>
                                <Brain className="h-4 w-4 mr-2" />
                                <span className="hidden sm:inline">AI Generate Vision</span>
                                <span className="sm:hidden">AI Generate</span>
                              </>
                            )}
                          </Button>
                        </div>
                        <Textarea
                          id="vision"
                          value={formData.vision || ''}
                          onChange={(e) => handleInputChange('vision', e.target.value)}
                          placeholder="What does your company aspire to achieve?"
                          rows={4}
                          className="text-base border-2 border-gray-300 focus:border-purple-500 focus:ring-4 focus:ring-purple-100 rounded-xl shadow-sm transition-all duration-200 resize-none"
                        />
                      </div>
                    </div>

                    {/* Company Culture */}
                    <div className="space-y-4">
                      <Label htmlFor="culture" className="text-base font-bold text-gray-900 block">
                        Company Culture
                      </Label>
                      <Textarea
                        id="culture"
                        value={formData.culture || ''}
                        onChange={(e) => handleInputChange('culture', e.target.value)}
                        placeholder="Describe your company culture, values, and work environment..."
                        rows={4}
                        className="text-base border-2 border-gray-300 focus:border-purple-500 focus:ring-4 focus:ring-purple-100 rounded-xl shadow-sm transition-all duration-200 resize-none"
                      />
                    </div>

                    {/* Employee Benefits */}
                    <div className="space-y-6">
                      <div className="flex flex-col sm:flex-row sm:items-center sm:justify-between gap-3">
                        <Label className="text-base font-bold text-gray-900">
                          Employee Benefits
                        </Label>
                        <Button
                          type="button"
                          variant="outline"
                          size="sm"
                          onClick={() => generateAIContent('benefits')}
                          disabled={aiGenerating || !formData.industry}
                          className="bg-gradient-to-r from-green-600 to-blue-600 text-white border-0 hover:from-green-700 hover:to-blue-700 shadow-lg px-4 py-2 text-sm font-medium w-full sm:w-auto transition-all duration-200 hover:shadow-xl"
                        >
                          {aiGenerating ? (
                            <>
                              <div className="animate-spin rounded-full h-4 w-4 border-b-2 border-white mr-2"></div>
                              Generating...
                            </>
                          ) : (
                            <>
                              <Brain className="h-4 w-4 mr-2" />
                              AI Suggest Benefits
                            </>
                          )}
                        </Button>
                      </div>
                      <div className="grid grid-cols-1 sm:grid-cols-2 lg:grid-cols-3 xl:grid-cols-4 gap-3">
                        {commonBenefits.map((benefit) => (
                          <Button
                            key={benefit}
                            type="button"
                            variant={formData.benefits?.includes(benefit) ? "default" : "outline"}
                            size="sm"
                            onClick={() => handleBenefitToggle(benefit)}
                            className={`h-12 text-sm font-medium transition-all duration-200 rounded-xl ${
                              formData.benefits?.includes(benefit)
                                ? 'bg-gradient-to-r from-blue-600 to-purple-600 text-white shadow-lg transform scale-105 hover:scale-110'
                                : 'hover:bg-blue-50 border-2 border-gray-300 hover:border-blue-400 hover:shadow-md'
                            }`}
                          >
                            {formData.benefits?.includes(benefit) && <CheckCircle className="h-4 w-4 mr-2" />}
                            <span className="truncate">{benefit}</span>
                          </Button>
                        ))}
                      </div>
                      <div className="p-4 bg-gradient-to-r from-green-50 to-blue-50 rounded-xl border border-green-200">
                        <p className="text-sm text-green-700 font-medium">
                          💡 {aiSuggestions.benefits}
                        </p>
                      </div>
                    </div>

                    {/* Company Specialties */}
                    <div className="space-y-6">
                      <div className="flex flex-col sm:flex-row sm:items-center sm:justify-between gap-3">
                        <Label className="text-base font-bold text-gray-900">
                          Company Specialties
                        </Label>
                        <Button
                          type="button"
                          variant="outline"
                          size="sm"
                          onClick={() => generateAIContent('specialties')}
                          disabled={aiGenerating || !formData.industry}
                          className="bg-gradient-to-r from-purple-600 to-pink-600 text-white border-0 hover:from-purple-700 hover:to-pink-700 shadow-lg px-4 py-2 text-sm font-medium w-full sm:w-auto transition-all duration-200 hover:shadow-xl"
                        >
                          {aiGenerating ? (
                            <>
                              <div className="animate-spin rounded-full h-4 w-4 border-b-2 border-white mr-2"></div>
                              Generating...
                            </>
                          ) : (
                            <>
                              <Brain className="h-4 w-4 mr-2" />
                              AI Suggest Specialties
                            </>
                          )}
                        </Button>
                      </div>
                      
                      {/* Selected Specialties */}
                      {formData.specialties && formData.specialties.length > 0 && (
                        <div className="space-y-3">
                          <h4 className="text-sm font-semibold text-gray-700">Selected Specialties:</h4>
                          <div className="flex flex-wrap gap-2">
                            {formData.specialties.map((specialty, index) => (
                              <Badge 
                                key={index} 
                                variant="secondary" 
                                className="flex items-center gap-2 bg-gradient-to-r from-purple-100 to-pink-100 text-purple-800 border border-purple-300 px-3 py-2 text-sm font-medium rounded-full"
                              >
                                <Target className="h-3 w-3" />
                                <span className="truncate max-w-[200px]">{specialty}</span>
                                <button
                                  type="button"
                                  onClick={() => handleSpecialtyToggle(specialty)}
                                  className="ml-1 hover:text-red-600 hover:bg-red-100 rounded-full p-0.5 transition-colors duration-150"
                                >
                                  ×
                                </button>
                              </Badge>
                            ))}
                          </div>
                        </div>
                      )}
                      
                      {/* Add New Specialty */}
                      <div className="flex gap-2">
                        <Input
                          placeholder="Add a specialty..."
                          className="flex-1 h-10 text-sm border-2 border-gray-300 focus:border-purple-500 focus:ring-2 focus:ring-purple-200 rounded-lg"
                          onKeyPress={(e) => {
                            if (e.key === 'Enter') {
                              const input = e.target as HTMLInputElement;
                              if (input.value.trim()) {
                                handleSpecialtyToggle(input.value.trim());
                                input.value = '';
                              }
                            }
                          }}
                        />
                        <Button
                          type="button"
                          variant="outline"
                          className="h-10 px-4 border-2 border-purple-300 text-purple-700 hover:bg-purple-50"
                        >
                          Add
                        </Button>
                      </div>
                      
                      <div className="mt-3 p-3 bg-gradient-to-r from-purple-50 to-pink-50 rounded-lg border border-purple-200">
                        <p className="text-sm text-purple-700 font-medium">
                          💡 {aiSuggestions.specialties}
                        </p>
                      </div>
                    </div>
                  </div>
                </motion.div>
              )}

              {currentStep === 4 && (
                <motion.div
                  key="step4"
                  initial={{ opacity: 0, x: 20 }}
                  animate={{ opacity: 1, x: 0 }}
                  exit={{ opacity: 0, x: -20 }}
                  transition={{ duration: 0.3 }}
                  className="space-y-6"
                >
                  <div className="text-center mb-6 sm:mb-8">
                    <div className="p-3 sm:p-4 bg-gradient-to-r from-green-100 to-emerald-100 rounded-full w-16 h-16 sm:w-20 sm:h-20 mx-auto mb-4 sm:mb-6 flex items-center justify-center">
                      <Eye className="h-8 w-8 sm:h-10 sm:w-10 text-green-600" />
                    </div>
                    <h2 className="text-xl sm:text-2xl md:text-3xl font-bold text-gray-900 mb-2 sm:mb-3 px-2">
                      Review Your Company
                    </h2>
                    <p className="text-sm sm:text-base md:text-lg text-gray-700 font-medium px-4">
                      Everything looks good? Let's create your company profile!
                    </p>
                  </div>

                  <div className="space-y-6">
                    {/* Company Overview */}
                    <div className="bg-gradient-to-r from-blue-50 to-purple-50 rounded-xl p-4 sm:p-6 md:p-8 border-2 border-blue-300 shadow-lg">
                      <div className="flex flex-col sm:flex-row items-start gap-4 sm:gap-6">
                        <div className="p-3 sm:p-4 bg-gradient-to-r from-blue-600 to-purple-600 rounded-xl shadow-lg mx-auto sm:mx-0">
                          <Building2 className="h-8 w-8 sm:h-10 sm:w-10 text-white" />
                        </div>
                        <div className="flex-1 text-center sm:text-left">
                          <h3 className="font-bold text-lg sm:text-xl md:text-2xl text-gray-900 mb-2 sm:mb-3">{formData.name}</h3>
                          <p className="text-gray-800 leading-relaxed text-sm sm:text-base md:text-lg mb-3 sm:mb-4">{formData.description}</p>
                          <div className="flex flex-wrap items-center justify-center sm:justify-start gap-2 sm:gap-3">
                            <Badge variant="secondary" className="bg-blue-200 text-blue-800 font-bold text-xs sm:text-sm px-2 sm:px-3 py-1">
                              {formData.industry}
                            </Badge>
                            <Badge variant="outline" className="border-green-400 text-green-800 bg-green-50 font-bold text-xs sm:text-sm px-2 sm:px-3 py-1">
                              {formData.size} employees
                            </Badge>
                          </div>
                        </div>
                      </div>
                    </div>

                    {/* Company Details */}
                    <div className="grid grid-cols-1 md:grid-cols-2 gap-6">
                      <div className="bg-white rounded-xl p-6 border-2 border-gray-300 shadow-lg">
                        <h4 className="font-bold text-lg text-gray-900 mb-4 flex items-center gap-3">
                          <div className="p-2 bg-blue-100 rounded-lg">
                            <MapPin className="h-5 w-5 text-blue-600" />
                          </div>
                          Location & Details
                        </h4>
                        <div className="space-y-3 text-base">
                          <div className="flex items-center gap-3">
                            <MapPin className="h-5 w-5 text-blue-600" />
                            <span className="font-medium text-gray-800">{formData.location}</span>
                          </div>
                          <div className="flex items-center gap-3">
                            <Users className="h-5 w-5 text-green-600" />
                            <span className="font-medium text-gray-800">{formData.size} employees</span>
                          </div>
                          <div className="flex items-center gap-3">
                            <Calendar className="h-5 w-5 text-purple-600" />
                            <span className="font-medium text-gray-800">Founded {formData.founded || 'Not specified'}</span>
                          </div>
                          {formData.website && (
                            <div className="flex items-center gap-3">
                              <Globe className="h-5 w-5 text-blue-600" />
                              <a href={formData.website} target="_blank" rel="noopener noreferrer" className="font-medium text-blue-700 hover:text-blue-800 hover:underline">
                                Visit Website
                              </a>
                            </div>
                          )}
                        </div>
                      </div>

                      {/* Mission & Vision */}
                      <div className="bg-white rounded-xl p-6 border-2 border-gray-300 shadow-lg">
                        <h4 className="font-bold text-lg text-gray-900 mb-4 flex items-center gap-3">
                          <div className="p-2 bg-purple-100 rounded-lg">
                            <Target className="h-5 w-5 text-purple-600" />
                          </div>
                          Mission & Vision
                        </h4>
                        <div className="space-y-4 text-base">
                          {formData.mission && (
                            <div>
                              <p className="font-bold text-gray-800 mb-2">Mission:</p>
                              <p className="text-gray-700 leading-relaxed">{formData.mission}</p>
                            </div>
                          )}
                          {formData.vision && (
                            <div>
                              <p className="font-bold text-gray-800 mb-2">Vision:</p>
                              <p className="text-gray-700 leading-relaxed">{formData.vision}</p>
                            </div>
                          )}
                          {!formData.mission && !formData.vision && (
                            <p className="text-gray-500 italic">No mission or vision provided</p>
                          )}
                        </div>
                      </div>
                    </div>

                    {/* Benefits & Specialties */}
                    {(formData.benefits?.length || formData.specialties?.length) && (
                      <div className="bg-white rounded-xl p-6 border-2 border-gray-300 shadow-lg">
                        <h4 className="font-bold text-lg text-gray-900 mb-4 flex items-center gap-3">
                          <div className="p-2 bg-yellow-100 rounded-lg">
                            <Star className="h-5 w-5 text-yellow-600" />
                          </div>
                          Benefits & Specialties
                        </h4>
                        <div className="grid grid-cols-1 md:grid-cols-2 gap-6">
                          {formData.benefits?.length && (
                            <div>
                              <p className="font-bold text-gray-800 mb-3">Employee Benefits:</p>
                              <div className="flex flex-wrap gap-2">
                                {formData.benefits.map((benefit, index) => (
                                  <Badge key={index} variant="secondary" className="text-sm font-medium bg-blue-100 text-blue-800 px-3 py-1">
                                    {benefit}
                                  </Badge>
                                ))}
                              </div>
                            </div>
                          )}
                          {formData.specialties?.length && (
                            <div>
                              <p className="font-bold text-gray-800 mb-3">Company Specialties:</p>
                              <div className="flex flex-wrap gap-2">
                                {formData.specialties.map((specialty, index) => (
                                  <Badge key={index} variant="outline" className="text-sm font-medium border-purple-400 text-purple-800 bg-purple-50 px-3 py-1">
                                    {specialty}
                                  </Badge>
                                ))}
                              </div>
                            </div>
                          )}
                        </div>
                      </div>
                    )}

                    {/* Company Culture */}
                    {formData.culture && (
                      <div className="bg-white rounded-xl p-6 border-2 border-gray-300 shadow-lg">
                        <h4 className="font-bold text-lg text-gray-900 mb-4 flex items-center gap-3">
                          <div className="p-2 bg-green-100 rounded-lg">
                            <TrendingUp className="h-5 w-5 text-green-600" />
                          </div>
                          Company Culture
                        </h4>
                        <p className="text-gray-700 leading-relaxed text-base">{formData.culture}</p>
                      </div>
                    )}
                  </div>
                </motion.div>
              )}
            </AnimatePresence>

            {/* Navigation Buttons */}
            <div className="flex flex-col sm:flex-row justify-between gap-4 mt-8 sm:mt-10">
              <Button
                variant="outline"
                onClick={prevStep}
                disabled={currentStep === 1}
                className="w-full sm:w-auto px-8 py-4 text-base font-semibold border-2 border-gray-300 hover:border-gray-400 bg-white shadow-lg hover:shadow-xl transition-all duration-200 rounded-xl"
              >
                <ArrowLeft className="mr-2 h-5 w-5" />
                Previous
              </Button>

              {currentStep < steps.length ? (
                <Button
                  onClick={nextStep}
                  disabled={!validateStep(currentStep)}
                  className="w-full sm:w-auto px-8 py-4 text-base font-semibold bg-gradient-to-r from-blue-600 to-purple-600 hover:from-blue-700 hover:to-purple-700 text-white shadow-xl transform hover:scale-105 transition-all duration-200 rounded-xl"
                >
                  Next
                  <ArrowRight className="ml-2 h-5 w-5" />
                </Button>
              ) : (
                <Button
                  onClick={() => {
                    console.log("=== CREATE BUTTON CLICKED ===");
                    console.log("Button disabled:", loading || !validateStep(1) || !validateStep(2));
                    console.log("Loading state:", loading);
                    console.log("Current form data:", formData);
                    handleSubmit();
                  }}
                  disabled={loading || !validateStep(1) || !validateStep(2)}
                  className="w-full sm:w-auto px-8 py-4 text-base font-bold bg-gradient-to-r from-green-600 to-emerald-600 hover:from-green-700 hover:to-emerald-700 text-white shadow-2xl transform hover:scale-105 transition-all duration-200 rounded-xl"
                >
                  {loading ? (
                    <>
                      <div className="animate-spin rounded-full h-5 w-5 border-b-2 border-white mr-2"></div>
                      <span className="hidden sm:inline">Creating Company...</span>
                      <span className="sm:hidden">Creating...</span>
                    </>
                  ) : (
                    <>
                      <Sparkles className="mr-2 h-5 w-5" />
                      <span className="hidden sm:inline">Create Company</span>
                      <span className="sm:hidden">Create</span>
                    </>
                  )}
                </Button>
              )}
            </div>
          </CardContent>
        </Card>
        </div>
      </div>
    </>
  );
}<|MERGE_RESOLUTION|>--- conflicted
+++ resolved
@@ -252,14 +252,9 @@
     console.log("Validation step 2:", validateStep(2));
     
     if (!validateStep(1) || !validateStep(2)) {
-<<<<<<< HEAD
       console.log("Validation failed - showing error");
       toast.error('Please complete all required fields in steps 1 and 2', {
         description: 'Company name, description, location, industry, and size are required.',
-=======
-      toast.error("Please complete all required fields in steps 1 and 2", {
-        description: "Company name, description, location, industry, and size are required.",
->>>>>>> 7c16f84f
         duration: 5000,
       });
       return;
@@ -269,58 +264,35 @@
     setLoading(true);
     
     try {
-<<<<<<< HEAD
       // Get session token from cookies
-=======
-      console.log("Form submission started with data:", formData);
-      
-      // Get the session token from cookies
->>>>>>> 7c16f84f
       const token = document.cookie
         .split("; ")
         .find(row => row.startsWith("next-auth.session-token="))
         ?.split("=")[1];
       
       console.log("Session token found:", !!token);
-<<<<<<< HEAD
       console.log("Making API call to /api/company/profile");
-=======
->>>>>>> 7c16f84f
       
       const response = await fetch("/api/company/profile", {
         method: "POST",
         headers: {
           "Content-Type": "application/json",
-<<<<<<< HEAD
           ...(token && { "Authorization": `Bearer ${token}` }),
-=======
-          "Authorization": token ? `Bearer ${token}` : "",
->>>>>>> 7c16f84f
         },
         credentials: "include",
         body: JSON.stringify(formData),
       });
 
-<<<<<<< HEAD
       console.log("Response received - Status:", response.status);
       console.log("Response headers:", Object.fromEntries(response.headers.entries()));
       
-=======
-      console.log("Response status:", response.status);
->>>>>>> 7c16f84f
       const data = await response.json();
       console.log("Response data:", data);
 
       if (data.success) {
-<<<<<<< HEAD
         console.log("Company created successfully - showing success message");
         toast.success('🎉 Company created successfully! You can now start posting jobs.', {
           description: 'Your company profile is ready to attract top talent.',
-=======
-        console.log("Company created successfully, redirecting...");
-        toast.success(" Company created successfully! You can now start posting jobs.", {
-          description: "Your company profile is ready to attract top talent.",
->>>>>>> 7c16f84f
           duration: 5000,
         });
         
