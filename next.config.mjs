/** @type {import('next').NextConfig} */
const nextConfig = {
  reactStrictMode: true,
  typescript: {
    ignoreBuildErrors: true,
  },
  eslint: {
    ignoreDuringBuilds: true,
  },
  experimental: {
    forceSwcTransforms: true,
<<<<<<< HEAD
=======
  },
  compiler: {
    removeConsole: process.env.NODE_ENV === 'production',
>>>>>>> 1d15efbd
  },
  async headers() {
    return [
      {
        source: '/_next/static/(.*)',
        headers: [
          {
            key: 'Cache-Control',
            value: 'public, max-age=31536000, immutable',
          },
        ],
      },
      {
        source: '/_next/static/css/(.*)',
        headers: [
          {
            key: 'Content-Type',
            value: 'text/css; charset=utf-8',
          },
          {
            key: 'Cache-Control',
            value: 'public, max-age=31536000, immutable',
          },
        ],
      },
    ];
  },
};

export default nextConfig;<|MERGE_RESOLUTION|>--- conflicted
+++ resolved
@@ -9,12 +9,9 @@
   },
   experimental: {
     forceSwcTransforms: true,
-<<<<<<< HEAD
-=======
   },
   compiler: {
     removeConsole: process.env.NODE_ENV === 'production',
->>>>>>> 1d15efbd
   },
   async headers() {
     return [
